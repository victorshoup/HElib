--- conflicted
+++ resolved
@@ -46,15 +46,9 @@
 #include <NTL/GF2EX.h>
 #include <NTL/lzz_pEX.h>
 
-<<<<<<< HEAD
-// Test for the "right version" of NTL (currently 9.4.0)
-#if ((NTL_MAJOR_VERSION<9)||(NTL_MAJOR_VERSION==9 && NTL_MINOR_VERSION<4))
-#error "This version of HElib requires NTL version 9.4.0 or above"
-=======
 // Test for the "right version" of NTL (currently 10.0.0)
 #if (NTL_MAJOR_VERSION<10)
 #error "This version of HElib requires NTL version 10.0.0 or above"
->>>>>>> 3b6f7d68
 #endif
 
 using namespace std;
@@ -809,14 +803,7 @@
 // right now, this is just a place-holder...it may or may not 
 // eventually be further fleshed out
 
-<<<<<<< HEAD
-typedef Vec<long> zzX;
-
-inline 
-void convert(zz_pX& x, const zzX& a)
-=======
 inline void convert(zz_pX& x, const zzX& a)
->>>>>>> 3b6f7d68
 {
    conv(x.rep, a);
    x.normalize();
@@ -825,8 +812,4 @@
 // NOTE: Maybe NTL should contain conversion routines
 // like this for the various polynomial classes?
 
-<<<<<<< HEAD
-
-=======
->>>>>>> 3b6f7d68
 #endif