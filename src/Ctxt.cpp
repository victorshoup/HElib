/* Copyright (C) 2012-2017 IBM Corp.
 * This program is Licensed under the Apache License, Version 2.0
 * (the "License"); you may not use this file except in compliance
 * with the License. You may obtain a copy of the License at
 *   http://www.apache.org/licenses/LICENSE-2.0
 * Unless required by applicable law or agreed to in writing, software
 * distributed under the License is distributed on an "AS IS" BASIS,
 * WITHOUT WARRANTIES OR CONDITIONS OF ANY KIND, either express or implied.
 * See the License for the specific language governing permissions and
 * limitations under the License. See accompanying LICENSE file.
 */
#include <NTL/BasicThreadPool.h>
#include "binio.h"
#include "timing.h"
#include "FHEContext.h"
#include "Ctxt.h"
#include "FHE.h"

#ifdef DEBUG_PRINTOUT
#include "debugging.h"
#endif

NTL_CLIENT;

extern int fhe_watcher;

NTL_CLIENT

void SKHandle::read(istream& str)
{
  powerOfS = read_raw_int(str);
  powerOfX = read_raw_int(str);
  secretKeyID = read_raw_int(str);
}
 
void SKHandle::write(ostream& str) const
{
  write_raw_int(str, powerOfS);
  write_raw_int(str, powerOfX);
  write_raw_int(str, secretKeyID);
}

// A hack for recording required automorphisms (see NumbTh.h)
std::set<long>* FHEglobals::automorphVals = NULL;
std::set<long>* FHEglobals::automorphVals2 = NULL;

// Dummy encryption, this procedure just encodes the plaintext in a Ctxt object
// NOTE: for now, it leaves the intFactor field of *this alone.
// This assumption is relied upon in the reCrypt() and thinReCrypt()
// routines in recryption.cpp.

void Ctxt::DummyEncrypt(const ZZX& ptxt, double size)
{
  if (isCKKS()) {
    ptxtSpace=1;
    long factor = getContext().alMod.getCx().encodeScalingFactor();
    if (size < 0.0)
      size = getContext().zMStar.getPhiM();
    noiseVar = size * fsquare(factor);
  } else { // BGV
    if (size < 0.0)
      size = getContext().zMStar.getPhiM() * fsquare(ptxtSpace/2.0);
    noiseVar = size;
  }
  primeSet = context.ctxtPrimes;
  highWaterMark = findBaseLevel();

  // A single part, with the plaintext as data and handle pointing to 1

  long f = isCKKS()?
    1 : rem(context.productOfPrimes(context.ctxtPrimes),ptxtSpace);
  if (f == 1) {
    DoubleCRT dcrt(ptxt, context, primeSet);  
    parts.assign(1, CtxtPart(dcrt));
  } else {
    ZZX tmp;
    MulMod(tmp, ptxt, f, ptxtSpace, /*positive=*/false);
    DoubleCRT dcrt(tmp, context, primeSet);  
    parts.assign(1, CtxtPart(dcrt));
  }
}


// Sanity-check: Check that prime-set is "valid", i.e. that it 
// contains either all the special primes or none of them
bool Ctxt::verifyPrimeSet() const
{
  IndexSet s = primeSet & context.specialPrimes; // special primes in primeSet
  if (!empty(s) && s!=context.specialPrimes) return false;

  s = primeSet / s;                              // ctxt primes in primeSet
  return (s.isInterval() && s.first()<=1 && !empty(s));
}


// Compute the number of digits that we need and the esitmated
// added noise from switching this ciphertext part.
static std::pair<long, NTL::xdouble>
keySwitchNoise(const CtxtPart& p, const FHEPubKey& pubKey, long pSpace)
{
  const FHEcontext& context = p.getContext();
  const PAlgebra& palg = context.zMStar;
  // WARNING: the following lines are written to prevent integer overflow
  double ksSize2 = to_double(context.stdev) * pSpace/2.0;
  if (palg.getPow2() > 0) // power of two
    ksSize2 *= ksSize2 * palg.getPhiM();
  else                    // not power of two
    ksSize2 *= ksSize2 * fsquare(palg.getM());
  // FIXME: Can we instead use the KeySwitch::noiseVar value?

  long nDigits = 0;
  xdouble addedNoise = to_xdouble(0.0);
  double sizeLeft = context.logOfProduct(p.getIndexSet());
  for (size_t i=0; i<context.digits.size() && sizeLeft>0.0; i++) {    
    nDigits++;

    double digitSize = context.logOfProduct(context.digits[i]);
    if (sizeLeft<digitSize) digitSize=sizeLeft;// need only part of this digit

    // Added noise due to this digit is keySwMatrixNoise^2 * |Di|^2, 
    // where |Di| is the magnitude of the digit
    addedNoise += ksSize2 * xexp(2*digitSize);

    sizeLeft -= digitSize;
  }

  // Sanity-check: make sure that the added noise is not more than the
  // special primes can handle: After dividing the added noise by the
  // product of all the special primes, it should be smaller than the
  // added noise term due to modulus switching, i.e.,
  // keySize * phi(m) * pSpace^2 / 4

  double phim = palg.getPhiM();
  double keySize = pubKey.getSKeySize(p.skHandle.getSecretKeyID());
  double logModSwitchNoise = log(keySize) 
    +2*log((double)pSpace) +log(phim) -log(4.0);
  double logKeySwitchNoise = log(addedNoise) 
    -2*context.logOfProduct(context.specialPrimes);
  assert(logKeySwitchNoise < logModSwitchNoise);

  return std::pair<long, NTL::xdouble>(nDigits,addedNoise);
}
std::pair<long, NTL::xdouble> Ctxt::computeKSNoise(long partIdx, long pSpace)
{
  if (pSpace<=1) pSpace = ptxtSpace;
  return keySwitchNoise(parts.at(partIdx), pubKey, pSpace);
}

// Multiply vector of digits by key-switching matrix and add to *this.
// It is assumed that W has at least as many b[i]'s as there are digits.
// The vector of digits is modified in place.
void Ctxt::keySwitchDigits(const KeySwitch& W, vector<DoubleCRT>& digits)
{  // An object to hold the pseudorandom ai's, note that it must be defined
  // with the maximum number of levels, else the PRG will go out of synch.
  // FIXME: This is a bug waiting to happen.
  DoubleCRT ai(context);

  // Subsequent ai's use the evolving RNG state
  RandomState state; // backup the NTL PRG seed
  NTL::SetSeed(W.prgSeed);

  // Add the columns in, one by one
  DoubleCRT tmpDCRT(context, IndexSet::emptySet());  
  for (size_t i=0; i<digits.size(); i++) {
    FHE_NTIMER_START(KS_loop);
    ai.randomize();
    tmpDCRT = digits[i];
  
    // The operations below all use the IndexSet of tmpDCRT
  
    // add digit*a[i] with a handle pointing to base of W.toKeyID
    {FHE_NTIMER_START(KS_loop_1);
     tmpDCRT.Mul(ai,  /*matchIndexSet=*/false);
    }
    {FHE_NTIMER_START(KS_loop_2);
     this->addPart(tmpDCRT, SKHandle(1,1,W.toKeyID), /*matchPrimeSet=*/true);
    }
    // add digit*b[i] with a handle pointing to one
    {FHE_NTIMER_START(KS_loop_3);
     digits[i].Mul(W.b[i], /*matchIndexSet=*/false);
    }
    {FHE_NTIMER_START(KS_loop_4);
     this->addPart(digits[i], SKHandle(), /*matchPrimeSet=*/true);
    }
  }
} // restore random state upon destruction of the RandomState, see NumbTh.h


//! @brief How many levels in the "base-set" for that ciphertext
long Ctxt::findBaseLevel() const 
{
  IndexSet s;
  findBaseSet(s);
  if (context.containsSmallPrime()) {
    if (s.contains(context.ctxtPrimes.first()))
      return 2*card(s) -1; // 1st prime is half size
    else
      return 2*card(s);
  }
  else return card(s);     // one prime per level
}

bool CtxtPart::operator==(const CtxtPart& other) const
{
  if (((DoubleCRT&)*this)!=((DoubleCRT&)other)) return false;
  
  return (skHandle==other.skHandle);
}

// Checking equality between ciphertexts. This routine performs a
// "shallow" check, comparing only pointers to ciphertext parts.
bool Ctxt::equalsTo(const Ctxt& other, bool comparePkeys) const
{
  if (&context != &other.context) return false;
  if (comparePkeys && &pubKey != &other.pubKey) return false;

  if (parts.size() != other.parts.size()) return false;
  for (size_t i=0; i<parts.size(); i++)
    if (parts[i] != other.parts[i]) return false;

  if (primeSet != other.primeSet) return false;
  if (ptxtSpace != other.ptxtSpace) return false;

  // compare noiseVar, ignoring small deviations
  if (noiseVar == 0.0) return (other.noiseVar == 0.0);
  xdouble ratio = other.noiseVar / noiseVar;
  return (ratio>0.9 && ratio<1.1);
}

// Constructor
Ctxt::Ctxt(const FHEPubKey& newPubKey, long newPtxtSpace):
  context(newPubKey.getContext()), pubKey(newPubKey), ptxtSpace(newPtxtSpace),
  noiseVar(to_xdouble(0.0))
{
  if (ptxtSpace<2) ptxtSpace = pubKey.getPtxtSpace();
  else assert (GCD(ptxtSpace, pubKey.getPtxtSpace()) > 1); // sanity check
  primeSet=context.ctxtPrimes;
  highWaterMark = findBaseLevel();
  intFactor = 1;
  ratFactor = 1.0;
}

// Constructor
Ctxt::Ctxt(ZeroCtxtLike_type, const Ctxt& ctxt):
  context(ctxt.getPubKey().getContext()), pubKey(ctxt.getPubKey()), 
  ptxtSpace(ctxt.getPtxtSpace()),
  noiseVar(to_xdouble(0.0))
{
  // same body as previous constructor
  if (ptxtSpace<2) ptxtSpace = pubKey.getPtxtSpace();
  else assert (GCD(ptxtSpace, pubKey.getPtxtSpace()) > 1); // sanity check
  primeSet=context.ctxtPrimes;
  highWaterMark = findBaseLevel();
  intFactor = 1;
  ratFactor = 1.0;
}


// A private assignment method that does not check equality of context or
// public key, this needed for example when we copy the pubEncrKey member
// between different public keys.
Ctxt& Ctxt::privateAssign(const Ctxt& other)
{
  FHE_TIMER_START;
  if (this == &other) return *this; // both point to the same object

  parts = other.parts;
  primeSet = other.primeSet;
  ptxtSpace = other.ptxtSpace;
  noiseVar  = other.noiseVar;
  highWaterMark = other.highWaterMark;
  intFactor = other.intFactor;
  ratFactor = other.ratFactor;
  return *this;
}

// explicitly multiply intFactor by e
void Ctxt::mulIntFactor(long e)
{
  if (e==1) return; // nothing to do
  intFactor = MulMod(intFactor, e, ptxtSpace);
  long bal_e = balRem(e, ptxtSpace);
  for (auto& part : parts) part *= bal_e;
  noiseVar *= fsquare(bal_e); // because every product was scaled by bal_e
}

// Ciphertext maintenance

// mod-switch up to add the primes in s \setminus primeSet, after this call we
// have s<=primeSet. s must contain either all special primes or none of them.
void Ctxt::modUpToSet(const IndexSet &s)
{
  IndexSet setDiff = s/primeSet; // set minus (primes in s but not in primeSet)
  if (empty(setDiff)) return;    // nothing to do, no primes are added

  // scale up all the parts to use also the primes in setDiff
  double f = 0.0;
  for (long i=0; i<lsize(parts); i++) {
    // addPrimesAndScale returns the log of the product of added primes,
    // all calls return the same value = log(prod. of primes in setDiff)
    f = parts[i].addPrimesAndScale(setDiff);
  }

  // The variance estimate grows by a factor of exp(f)^2 = exp(2f)
  noiseVar *= xexp(2*f);

  // If CKKS, the rational factor grows by a factor of exp(f)
  ratFactor *= xexp(f);

  primeSet.insert(setDiff); // add setDiff to primeSet
  assert(verifyPrimeSet()); // sanity-check: ensure primeSet is still valid
}

// mod-switch down to primeSet \intersect s, after this call we have
// primeSet<=s. s must contain either all special primes or none of them.
void Ctxt::modDownToSet(const IndexSet &s)
{
  FHE_TIMER_START;
  IndexSet intersection = primeSet & s;
  if (empty(intersection)) {
    cerr << "modDownToSet called from "<<primeSet<<" to "<<s<<endl;
    exit(1);
  }
  IndexSet setDiff = primeSet / intersection; // set-minus
  if (empty(setDiff)) return;    // nothing to do, removing no primes

  // Scale down all the parts: use either a simple "drop down" (just removing
  // primes, i.e., reducing the ctxt modulo the samaller modulus), or a "real
  // modulus switching" with rounding, basically whichever yeilds smaller
  // noise. Recall that we keep the invariant that a ciphertext mod Q is
  // decrypted to Q*m (mod p), so if we just "drop down" we still need to
  // multiply by (Q^{-1} mod p).

  // Get an estimate for the added noise term for modulus switching
  xdouble addedNoiseVar = modSwitchAddedNoiseVar();
  if (noiseVar*fsquare(ptxtSpace) < addedNoiseVar) { // just "drop down"
    for (size_t i=0; i<parts.size(); i++)
      parts[i].removePrimes(setDiff);       // remove the primes not in s
    long prodInv = 1;
    if (ptxtSpace>1)
      prodInv = InvMod(rem(context.productOfPrimes(setDiff),ptxtSpace), ptxtSpace);
    if (prodInv > 1) {
      for (size_t i=0; i<parts.size(); i++)
        parts[i] *= prodInv;
      noiseVar = noiseVar*fsquare(prodInv);
    }
    // cerr << "DEGENERATE DROP\n";
  } 
  else {                                       // do real mod switching
    for (size_t i=0; i<parts.size(); i++) 
      parts[i].scaleDownToSet(intersection, ptxtSpace);

    // update the noise estimate
    double f = context.logOfProduct(setDiff);
    noiseVar /= xexp(2*f);
    noiseVar += addedNoiseVar;
    ratFactor /= xexp(f); // The factor in CKKS encryption
  }
  primeSet.remove(setDiff); // remove the primes not in s
  assert(verifyPrimeSet()); // sanity-check: ensure primeSet is still valid
  FHE_TIMER_STOP;
}

void Ctxt::bringToLevel(long lvl)
{
  IndexSet target = (context.containsSmallPrime())?
    ((lvl&1)? IndexSet(0,(lvl-1)/2) : IndexSet(1,(lvl-1)/2))
    : IndexSet(0,lvl-1);
  assert(empty(target &context.specialPrimes));// no special primes in target

  modUpToSet(target);   // add any missing primes from target
  modDownToSet(target); // remove any primes not in target
}

// Modulus-switching down
void Ctxt::modDownToLevel(long lvl)
{
  long currentLvl;
  IndexSet targetSet;
  IndexSet currentSet = primeSet & context.ctxtPrimes;
  if (context.containsSmallPrime()) {
    currentLvl = 2*card(currentSet);
    if (currentSet.contains(0))
      currentLvl--;  // first prime is half the size

    if (lvl & 1) {   // odd level, includes the half-size prime
      targetSet = IndexSet(0,(lvl-1)/2);
    } else {
      targetSet = IndexSet(1,lvl/2);
    }
  }
  else {
    currentLvl = card(currentSet);
    targetSet = IndexSet(0,lvl-1);    // one prime per level
  }

  // If target is not below the current level, nothing to do
  if (lvl >= currentLvl && currentSet==primeSet) return;

  if (lvl >= currentLvl) { // just remove the special primes
    targetSet = currentSet;
  }

  // sanity-check: interval does not contain special primes
  assert(targetSet.disjointFrom(context.specialPrimes));

  // may need to mod-UP to include the smallest prime
  if (targetSet.contains(0) && !currentSet.contains(0))
    modUpToSet(targetSet); // adds the primes in targetSet / primeSet

  modDownToSet(targetSet); // removes the primes in primeSet / targetSet
}

void Ctxt::blindCtxt(const ZZX& poly)
{
  Ctxt tmp(pubKey);
  pubKey.Encrypt(tmp,poly,ptxtSpace,/*highNoise=*/true);
  *this += tmp;
  // FIXME: This implementation is not optimized, the levels in the
  //  modulus chain should be handled much better.
  // FIXME: Need to blind the intFactor too
}

// Reduce plaintext space to a divisor of the original plaintext space
void Ctxt::reducePtxtSpace(long newPtxtSpace)
{
  long g = GCD(ptxtSpace, newPtxtSpace);
  assert (g>1); // NOTE: Will trigger if called for CKKS ciphertext
  ptxtSpace = g;
  intFactor %= g;
}


// key-switch to (1,s_i), s_i is the base key with index keyID. If
// keyID<0 then re-linearize to any key for which a switching matrix exists
void Ctxt::reLinearize(long keyID)
{
  FHE_TIMER_START;
  // Special case: if *this is empty or already re-linearized then do nothing
  if (this->isEmpty() || this->inCanonicalForm(keyID)) return;
  // this->reduce();

  // To relinearize, the primeSet must be disjoint from the special primes
  if (!primeSet.disjointFrom(context.specialPrimes))
    modDownToSet(primeSet / context.specialPrimes);

  long g = ptxtSpace;
  Ctxt tmp(pubKey, ptxtSpace); // an empty ciphertext, same plaintext space
  tmp.intFactor = intFactor;   // same intFactor, too

  double logProd = context.logOfProduct(context.specialPrimes);
  tmp.noiseVar = noiseVar * xexp(2*logProd);  // The noise after mod-UP
  tmp.ratFactor = ratFactor * xexp(logProd);// CKKS factor after mod-up

  for (CtxtPart& part : parts) {
    // For a part relative to 1 or base,  only scale and add
    if (part.skHandle.isOne() || part.skHandle.isBase(keyID)) {
      part.addPrimesAndScale(context.specialPrimes);
      tmp.addPart(part, /*matchPrimeSet=*/true);
      continue;
    }
    // Look for a key-switching matrix to re-linearize this part
    const KeySwitch& W = (keyID>=0)? 
      pubKey.getKeySWmatrix(part.skHandle,keyID) :
      pubKey.getAnyKeySWmatrix(part.skHandle);

    assert(W.toKeyID>=0);      // verify that a switching matrix exists

    if (g>1) { // g==1 for CKKS, g>1 for BGV
      g = GCD(W.ptxtSpace, g); // verify that the plaintext spaces match
      assert (g>1);
      tmp.ptxtSpace = g;
    }    
    tmp.keySwitchPart(part, W); // switch this part & update noiseVar
  }
  *this = tmp;
}

void Ctxt::cleanUp()
{
  reLinearize();
  // reduce();
  if (!primeSet.disjointFrom(context.specialPrimes)) {
    modDownToSet(primeSet / context.specialPrimes);
  }
}

// Takes as arguments a key-switching matrix W = W[s'->s] and a
// ciphertext-part p relative to s', uses W to switch p relative to
// (1,s), and adds the and result to *this.
// It is assumed that the part p does not include any of the special
// primes, and that if *this is not an empty ciphertext then its
// primeSet is p.getIndexSet() \union context.specialPrimes
void Ctxt::keySwitchPart(const CtxtPart& p, const KeySwitch& W)
{
  FHE_TIMER_START;

  // no special primes in the input part
  assert(context.specialPrimes.disjointFrom(p.getIndexSet()));

  // For parts p that point to 1 or s, only scale and add
  if (p.skHandle.isOne() || p.skHandle.isBase(W.toKeyID)) { 
    CtxtPart pp = p;
    pp.addPrimesAndScale(context.specialPrimes);
    addPart(pp, /*matchPrimeSet=*/true);
    return; 
  }

  // some sanity checks
  assert(W.fromKey == p.skHandle);  // the handles must match

  // Compute the number of digits that we need and the esitmated
  // added noise from switching this ciphertext part.
  long nDigits;
  NTL::xdouble addedNoise;
  std::tie(nDigits,addedNoise)= keySwitchNoise(p, pubKey, W.ptxtSpace);

  // Break the ciphertext part into digits, if needed, and scale up these
  // digits using the special primes. This is the most expensive operation
  // during homormophic evaluation, so it should be thoroughly optimized.

  vector<DoubleCRT> polyDigits;
  p.breakIntoDigits(polyDigits, nDigits);

  // Finally we multiply the vector of digits by the key-switching matrix
  keySwitchDigits(W, polyDigits);
  noiseVar += addedNoise; // update the noise estimate
}


// Find the IndexSet such that modDown to that set of primes makes the
// additive term due to rounding into the dominant noise term 
void Ctxt::findBaseSet(IndexSet& s) const
{
  if (isCKKS()) {
    findBaseSetCKKS(s);
    return;
  }

  if (getNoiseVar()<=0.0) { // an empty ciphertext
    s = context.ctxtPrimes;
    return;
  }
  assert(verifyPrimeSet());
  bool halfSize = context.containsSmallPrime();
  double curNoise = log(getNoiseVar())/2;
  double firstNoise = context.logOfPrime(0);
  double noiseThreshold = log(modSwitchAddedNoiseVar())*0.55; 
  // FIXME: The above should have been 0.5. Making it a bit more means
  // that we will mod-switch a little less frequently, whether this is
  // a good thing needs to be tested.

  // remove special primes, if they are included in this->primeSet
  s = getPrimeSet();
  if (!s.disjointFrom(context.specialPrimes)) { 
    // scale down noise
    curNoise -= context.logOfProduct(context.specialPrimes);
    s.remove(context.specialPrimes);
  }

  /* We compare below to noiseThreshold+1 rather than to noiseThreshold
   * to make sure that if you mod-switch down to c.findBaseSet() and
   * then immediately call c.findBaseSet() again, it will not tell you
   * to mod-switch further down. Note that mod-switching adds close to
   * noiseThreshold to the scaled noise, so if the scaled noise was
   * equal to noiseThreshold then after mod-switchign you would have
   * roughly twice as much noise. Since we're mesuring the log, it means
   * that you may have as much as noiseThreshold+log(2), which we round
   * up to noiseThreshold+1 in the test below.
   */
  if (curNoise<=noiseThreshold+1) return; // no need to mod down

  // if the first prime in half size, begin by removing it
  if (halfSize && s.contains(0)) {
    curNoise -= firstNoise;
    s.remove(0);
  }

  // while noise is larger than threshold, scale down by the next prime
  while (curNoise>noiseThreshold && !empty(s)) {
    curNoise -= context.logOfPrime(s.last());
    s.remove(s.last());
  }

  // Add 1st prime if s is empty or if this does not increase noise too much
  if (empty(s) || (!s.contains(0) && curNoise+firstNoise<=noiseThreshold)) {
    s.insert(0);
    curNoise += firstNoise;
  }

  if (curNoise>noiseThreshold && log_of_ratio()>-0.5)
    cerr << "Ctxt::findBaseSet warning: already at lowest level\n";
}

// Find the IndexSet such that modDown to that set of primes makes the
// ratFactor only a bit bigger than the additive noise term due to rounding
void Ctxt::findBaseSetCKKS(IndexSet& s) const
{
  if (getNoiseVar()<=0.0) { // an empty ciphertext
    s = context.ctxtPrimes;
    return;
  }
  // check that either all specialPrimes are in, or they are all out
  assert(verifyPrimeSet());

  bool halfSize = context.containsSmallPrime();
  double first = halfSize? context.logOfPrime(0): 0.0;

  double curFactor = log(getRatFactor());
  double threshold = log(modSwitchAddedNoiseVar())
    + log(context.alMod.getPPowR()) + log(context.zMStar.getM())/2;

  // remove special primes, if they are included in this->primeSet
  s = getPrimeSet();
  if (!s.disjointFrom(context.specialPrimes)) { 
    // scale down noise
    curFactor -= context.logOfProduct(context.specialPrimes);
    s.remove(context.specialPrimes);
  }

  // if the first prime in half size, begin by removing it
  if (halfSize && s.contains(0)) {
    curFactor -= first;
    if (curFactor<threshold) return; // cannot even remove the half prime
    s.remove(0);
  }

  // while noise is larger than threshold, scale down by the next prime
  while (!empty(s)) {
    curFactor -= context.logOfPrime(s.last());
    if (curFactor + first < threshold) break; // canot remove this prime
    s.remove(s.last());
  }

  // If curNoise < threshold, add back 1st prime
  if (empty(s) || curFactor < threshold) {
    long idx = (context.ctxtPrimes / s).first(); // 1st prime not in s
    s.insert(idx);
  }

  if (log_of_ratio()>-0.5)
    cerr << "Ctxt::findBaseSetCKKS warning: already at lowest level\n";
}

/********************************************************************/
// Ciphertext arithmetic

// Add/subtract a ciphertext part to a ciphertext.
// With negative=true we subtract, otherwise we add.
void Ctxt::addPart(const DoubleCRT& part, const SKHandle& handle, 
		   bool matchPrimeSet, bool negative)
{
  FHE_TIMER_START;

  assert (&part.getContext() == &context);

  if (parts.size()==0) { // inserting 1st part 
    primeSet = part.getIndexSet();
    parts.push_back(CtxtPart(part,handle));
    if (negative) parts.back().Negate(); // not thread-safe??
  }
  else {       // adding to a ciphertext with existing parts
    if (!(part.getIndexSet() <= primeSet)) {
      // add to the the prime-set of *this, if needed (this is expensive)
      if (matchPrimeSet) {
        IndexSet setDiff = part.getIndexSet() / primeSet; // set minus
        for (size_t i=0; i<parts.size(); i++) parts[i].addPrimes(setDiff);
        primeSet.insert(setDiff);
      }
      else // this should never happen
        throw std::logic_error("part has too many primes and matchPrimeSet==false");
    }

    DoubleCRT tmp(context, IndexSet::emptySet());
    const DoubleCRT* ptr = &part;

    // mod-UP the part if needed
    IndexSet s = primeSet / part.getIndexSet();
    if (!empty(s)) { // if need to mod-UP, do it on a temporary copy
      tmp = part;
      tmp.addPrimesAndScale(s);
      ptr = &tmp;
    }
    long j = getPartIndexByHandle(handle);
    if (j>=0) { // found a matching part, add them up
      if (negative) parts[j] -= *ptr;
      else          parts[j] += *ptr;
    } else {    // no mathing part found, just append this part
      parts.push_back(CtxtPart(*ptr,handle));
      if (negative) parts.back().Negate(); // not thread-safe??
    }
  }
}

// Add a constant polynomial
void Ctxt::addConstant(const DoubleCRT& dcrt, double size)
{
  if (getContext().alMod.getTag()==PA_cx_tag) {
    addConstantCKKS(dcrt, to_xdouble(size));
    return;
  }

  // FIXME: the other addConstant variants should do the scaling
  // in the plaintext space, so as to not add noise
  

  // If the size is not given, use size = phi(m)*(ptxtSpace/2)^2
  if (size < 0.0)
      size = double(context.zMStar.getPhiM()) * fsquare(ptxtSpace/2.0);

  // Scale the constant, then add it to the part that points to one
  long f = 1;
  if (ptxtSpace > 2) {
    f = rem(context.productOfPrimes(primeSet),ptxtSpace);
    f = MulMod(intFactor, f, ptxtSpace);
    f = balRem(f, ptxtSpace);
  }

  noiseVar += size*fsquare(f);

  IndexSet delta = dcrt.getIndexSet() / primeSet; // set minus
  if (f==1 && empty(delta)) { // just add it
    addPart(dcrt, SKHandle(0,1,0));
    return;
  }

  // work with a local copy
  DoubleCRT tmp = dcrt;
  if (!empty(delta)) tmp.removePrimes(delta);
  if (f!=1)          tmp *= f;
  addPart(tmp, SKHandle(0,1,0));
}

// Add a constant polynomial
void Ctxt::addConstant(const ZZ& c)
{
  if (isCKKS()) {
    addConstantCKKS(c);
    return;
  }
  DoubleCRT dcrt(getContext(), getPrimeSet());
  long cc = rem(c, ptxtSpace); // reduce modulo plaintext space
  if (cc > ptxtSpace/2) cc -= ptxtSpace;
  dcrt = cc;

  double size = to_double(cc);

  addConstant(dcrt, fsquare(size));
}


// Add a constant polynomial for CKKS encryption. We assume that
// the constant is scaled by PAlgebraModCx::encodeScalingFactor()
void addSomePrimes(Ctxt& c);
void Ctxt::addConstantCKKS(const DoubleCRT& dcrt, xdouble size, ZZ factor)
{
  if (IsZero(factor))
    conv(factor, getContext().alMod.getCx().encodeScalingFactor());

  // If the size is not given, use size = phi(m)*factor^2
  xdouble xfactor = to_xdouble(factor);
  if (size < 0.0) {
    size = context.zMStar.getPhiM() * xfactor * xfactor;
  }

  xdouble ratio = floor((ratFactor/xfactor) +0.5); // round to integer
  double inaccuracy = abs(conv<double>(ratio*xfactor/ratFactor) - 1.0);

  // Check if you need to scale up to get target accuracy of 2^{-r}
  if ((inaccuracy*getContext().alMod.getPPowR()) > 1.0) {
    addSomePrimes(*this);                   // This increases ratFactor
    ratio = floor((ratFactor/xfactor) +0.5); // re-compute the ratio
  }
  noiseVar += size*ratio*ratio;

  ZZ intRatio = conv<ZZ>(ratio);
  IndexSet delta = dcrt.getIndexSet() / getPrimeSet(); // set minus

  if (NTL::IsOne(intRatio) && empty(delta)) { // just add it
    addPart(dcrt, SKHandle(0,1,0));
    return;
  }

  // work with a local copy
  DoubleCRT tmp = dcrt;
  if (!empty(delta)) tmp.removePrimes(delta);

  delta = getPrimeSet() / tmp.getIndexSet(); // set minus
  if (!empty(delta)) tmp.addPrimes(delta);   // that's expensive

  if (!NTL::IsOne(intRatio)) tmp *= intRatio;
  addPart(tmp, SKHandle(0,1,0));
}

void Ctxt::addConstantCKKS(const ZZX& poly, xdouble size, ZZ factor)
{
  if (IsZero(factor))
    conv(factor, getContext().alMod.getCx().encodeScalingFactor());

  xdouble xfactor = to_xdouble(factor);
  xdouble ratio = floor((ratFactor/xfactor) +0.5); // round to integer
  double inaccuracy = abs(conv<double>(ratio*xfactor/ratFactor) - 1.0);

  // Check if you need to scale up to get target accuracy of 2^{-r}
  if ((inaccuracy*getContext().alMod.getPPowR()) > 1.0)
    addSomePrimes(*this);                   // This increases ratFactor

  // Now call the DoubleCRT version
  addConstantCKKS(DoubleCRT(poly,context,primeSet),size,factor);
}

void Ctxt::addConstantCKKS(const ZZ& c)
{
  ZZ factor = to_ZZ(floor(ratFactor +0.5));
  ZZ tmp = c * factor;

  DoubleCRT dcrt(getContext(), getPrimeSet());
  dcrt = tmp;

  xdouble size = to_xdouble(tmp);
  addConstantCKKS(dcrt, size*size, factor);
}

// Add at least one prime to the primeSet of c
void addSomePrimes(Ctxt& c)
{
  const FHEcontext& context = c.getContext();
  IndexSet s = c.getPrimeSet();

  // Sanity check: there should be something left to add
  assert(!s.contains(context.ctxtPrimes)
         || !s.contains(context.specialPrimes));

  // Add a ctxt prime if possible
  if (!s.contains(context.ctxtPrimes)) {
    IndexSet delta = context.ctxtPrimes / s;  // set minus
    long idx = delta.first(); // We know that |delta| >= 1

    // If this is the small prime, try to add a full-size prime instead
    if (context.containsSmallPrime()
        && idx == context.ctxtPrimes.first() && delta.card()>1) 
      idx = delta.next(idx);

    s.insert(idx);
  }
  else // otherwise , insert all the special primes
    s.insert(context.specialPrimes);

  c.modUpToSet(s);
}

void Ctxt::negate()
{
  for (size_t i=0; i<parts.size(); i++) parts[i].Negate();
}

// scale up c1, c2 so they have the same factor
void Ctxt::equalizeRationalFactors(Ctxt& c1, Ctxt &c2,
                                   pair<long,long> factors)
{
  long targetPrecision = c1.getContext().alMod.getPPowR()*2;

  // if factors are given, use them
  if (factors.first>0 && factors.second>0) {
    c1.multByConstant(to_ZZ(factors.first)); // small times a
    c1.ratFactor *= factors.first;
    c2.multByConstant(to_ZZ(factors.second));  // big times b
    c2.ratFactor *= factors.second;
    assert(closeToOne(c1.ratFactor/c2.ratFactor, targetPrecision));
    cerr << "equalizeFactors using provided scaling factors ["
         << factors.first<<','<<factors.second<<endl;
    cerr << "    resulting ratFactors are ["
         << c1.ratFactor<<','<< c1.ratFactor<<"]\n";
    return;
  }
  // If factors are not given, compute them
  Ctxt& big  = (c1.ratFactor>c2.ratFactor)? c1 : c2;
  Ctxt& small= (c1.ratFactor>c2.ratFactor)? c2 : c1;

  xdouble ratio = big.ratFactor / small.ratFactor;
  if (ratio > targetPrecision) { // just scale up small
    small.multByConstant(to_ZZ(floor(ratio+0.5)));
    cerr << "equalizeFactors scaling small factor from "<<small.ratFactor
         << "to "<<small.ratFactor<<'*'<<ratio<<'=';
    small.ratFactor *= ratio;
    cerr << small.ratFactor<<"\n    large factor is "<<big.ratFactor<<endl;
    return;
  }

  // Otherwise, need to scale both big and small

  // approximate ratio as a fraction a/b
  factors = rationalApprox(to_double(ratio), targetPrecision);
  small.multByConstant(to_ZZ(factors.first)); // small times a
  small.ratFactor *= factors.first;
  big.multByConstant(to_ZZ(factors.second));  // big times b
  big.ratFactor *= factors.second;
  cerr << "equalizeFactors scalign both factor by "
       << factors.first<<','<<factors.second<<endl;
  cerr << "    resulting ratFactors are ["
         << small.ratFactor<<','<< big.ratFactor<<"]\n";
}

// Add/subtract another ciphertxt (depending on the negative flag)
void Ctxt::addCtxt(const Ctxt& other, bool negative)
{
  FHE_TIMER_START;

  // Sanity check: same context and public key
  assert (&context==&other.context && &pubKey==&other.pubKey);

  // Special case: if *this is empty then just copy other
  if (this->isEmpty()) {
    *this = other;
    if (negative) negate();
    return;
  }

  // Verify that the plaintext spaces are compatible
  if (isCKKS())
    assert(getPtxtSpace()==1 && other.getPtxtSpace()==1);
  else // BGV
    this->reducePtxtSpace(other.getPtxtSpace());

  Ctxt tmp(pubKey, other.ptxtSpace); // a temporaty empty ciphertext
  const Ctxt* other_pt = &other;

  // make other ptxtSpace match
  if (ptxtSpace != other_pt->ptxtSpace) {
    tmp = other;
    tmp.reducePtxtSpace(ptxtSpace);
    other_pt = &tmp;
  }

  // Match the prime-sets, mod-UP the arguments if needed
  IndexSet s = other_pt->primeSet / primeSet; // set-minus
  if (!empty(s)) modUpToSet(s);

  s = primeSet / other_pt->primeSet; // set-minus
  if (!empty(s)) { // need to mod-UP the other, use a temporary copy
    if (other_pt != &tmp) { tmp = other; other_pt = &tmp; }
    tmp.modUpToSet(s);
  }

  // If approximate numbers, make sure the scaling factors are the same
  if (isCKKS() && !closeToOne(ratFactor/other_pt->ratFactor,
                              getContext().alMod.getPPowR()*2)) {
    if (other_pt != &tmp) { tmp = other; other_pt = &tmp; }
    equalizeRationalFactors(*this, tmp);
  }

#if 0
  if (intFactor != other_pt->intFactor) { // harmonize factors
    long f1 = this->intFactor;
    long f2 = other_pt->intFactor;
    long ratio = MulMod(f2, InvMod(f1, ptxtSpace), ptxtSpace);
    mulIntFactor(ratio);
  } 
#else // FIXME: The part upto endif should go in a separate function?
  long e1 = 1, e2 = 1;

  if (intFactor != other_pt->intFactor) { // harmonize factors
    long f1 = this->intFactor;
    long f2 = other_pt->intFactor;
    long ratio = MulMod(f2, InvMod(f1, ptxtSpace), ptxtSpace);

    xdouble noise_min = 
      noiseVar*fsquare(balRem(ratio, ptxtSpace)) + other_pt->noiseVar;

    // set e1, e2 so that e1*f1 == e2*f2 (mod ptxtSpace),
    // minimizing the increase in noise.

    e1 = ratio; 
    // Initial choise is e1 == ratio and e2 == 1.
    // Now look for better choices

    for (long ee2 = 2; ee2 < ptxtSpace; ee2++) {
      if (GCD(ee2, ptxtSpace) == 1) {
	long ee1 = MulMod(ee2, ratio, ptxtSpace);
	xdouble noise_est = 
	  noiseVar*fsquare(balRem(ee1, ptxtSpace)) + 
          other_pt->noiseVar*fsquare(balRem(ee2, ptxtSpace));

	if (noise_est < noise_min) {
	  noise_min = noise_est;
	  e1 = ee1;
	  e2 = ee2;
	}
      }
    }
  } 
  if (e2 != 1) {
    if (other_pt != &tmp) { tmp = other; other_pt = &tmp; }
    tmp.mulIntFactor(e2);
  }
  if (e1 != 1) mulIntFactor(e1);
#endif

  // Go over the parts of other, for each one check if
  // there is a matching part in *this
  for (size_t i=0; i<other_pt->parts.size(); i++) {
    const CtxtPart& part = other_pt->parts[i];
    long j = getPartIndexByHandle(part.skHandle);
    if (j>=0) { // found a matching part, add them up
      if (negative) parts[j] -= part;
      else          parts[j] += part;
    } else {    // no mathing part found, just append this part
      parts.push_back(part);
      if (negative) parts.back().Negate(); // not thread safe??
    }
  }
  noiseVar += other_pt->noiseVar;
  highWaterMark = std::min(highWaterMark, other_pt->highWaterMark);
}

long fhe_disable_intFactor = 0;

// Create a tensor product of c1,c2. It is assumed that *this,c1,c2
// are defined relative to the same set of primes and plaintext space.
// It is also assumed that *this DOES NOT alias neither c1 nor c2.
void Ctxt::tensorProduct(const Ctxt& c1, const Ctxt& c2)
{
  clear();                // clear *this, before we start adding things to it
  primeSet = c1.primeSet; // set the correct prime-set before we begin

  long ptxtSp = c1.getPtxtSpace();

  long f = 1;

  if (ptxtSp > 2) {
    if (fhe_disable_intFactor) {
      // c1,c2 may be scaled, so multiply by the inverse scalar if needed
      f = rem(context.productOfPrimes(c1.getPrimeSet()),ptxtSp);
      if (f!=1) f = InvMod(f, ptxtSp);
    }
    else {
      long q = rem(context.productOfPrimes(c1.getPrimeSet()),ptxtSp);
      intFactor = MulMod(c1.intFactor, c2.intFactor, ptxtSp);
      intFactor = MulMod(intFactor, q, ptxtSp);
    }
  }


  // The actual tensoring
  CtxtPart tmpPart(context, IndexSet::emptySet()); // a scratch CtxtPart
  for (size_t i=0; i<c1.parts.size(); i++) {
    CtxtPart thisPart = c1.parts[i];
    if (f!=1) thisPart *= f;
    for (size_t j=0; j<c2.parts.size(); j++) {
      tmpPart = c2.parts[j];
      // What secret key will the product point to?
      if (!tmpPart.skHandle.mul(thisPart.skHandle, tmpPart.skHandle))
	Error("Ctxt::tensorProduct: cannot multiply secret-key handles");

      tmpPart *= thisPart; // The element of the tensor product

      // Check if we already have a part relative to this secret-key handle
      long k = getPartIndexByHandle(tmpPart.skHandle);
      if (k >= 0) // found a matching part
	parts[k] += tmpPart;
      else
	parts.push_back(tmpPart);
    }
  }

  /* Compute the noise estimate as c1.noiseVar * c2.noiseVar * factor
   * where the factor depends on the handles of c1,c2. Specifically,
   * if the largest powerOfS in c1,c2 are n1,n2, respectively, then we
   * have factor = ((n1+n2) choose n2).
   */
  long n1=0,  n2=0;
  for (size_t i=0; i<c1.parts.size(); i++) // get largest powerOfS in c1
    if (c1.parts[i].skHandle.getPowerOfS() > n1)
      n1 = c1.parts[i].skHandle.getPowerOfS();
  for (size_t i=0; i<c2.parts.size(); i++) // get largest powerOfS in c2
    if (c2.parts[i].skHandle.getPowerOfS() > n2)
      n2 = c2.parts[i].skHandle.getPowerOfS();

  // compute ((n1+n2) choose n2)
  long factor = 1;
  for (long i=n1+1; i<=n1+n2; i++) factor *= i;
  for (long i=n2  ; i>1     ; i--) factor /= i;

  noiseVar = c1.noiseVar * c2.noiseVar * factor * context.zMStar.get_cM();
  noiseVar *= fsquare(f);
  ratFactor = c1.ratFactor * c2.ratFactor * f;
}


Ctxt& Ctxt::operator*=(const Ctxt& other)
{
  FHE_TIMER_START;
  // Special case: if *this is empty then do nothing
  if (this->isEmpty()) return  *this;

  // FIXME: what if other.isEmpty()? should we just
  // do the following?
  //   *this = other;

  // Sanity check: plaintext spaces are compatible
  if (isCKKS())
    assert(getPtxtSpace()==1 && other.getPtxtSpace()==1);
  else { // GBV
    long g = GCD(this->ptxtSpace, other.ptxtSpace);
    assert (g>1);
    this->ptxtSpace = g;
  }

  Ctxt tmpCtxt(this->pubKey, this->ptxtSpace); // a scratch ciphertext
  long lvl = findBaseLevel();
  if (lvl > highWaterMark) {
    lvl = highWaterMark;
    std::cerr << "Ctxt::operator*=: dropping level due to high-water mark\n";
  }
  if (this == &other) {  // a squaring operation
    modDownToLevel(lvl); // mod-down if needed
<<<<<<< HEAD
#ifdef DEBUG_PRINTOUT
      checkNoise(*this, *dbgKey, "modDown " + to_string(size_t(this)));
#endif
    tmpCtxt.tensorProduct(*this, other);  // compute the actual product
    tmpCtxt.noiseVar *= 2;     // a correction factor due to dependency
#ifdef DEBUG_PRINTOUT
      checkNoise(tmpCtxt, *dbgKey, "tensorProduct " + to_string(size_t(this)));
#endif
=======
    tmpCtxt.tensorProduct(*this, other); // compute the actual product
    tmpCtxt.noiseVar *= 2; // a correction factor due to dependency
>>>>>>> e2112744
  }
  else {                // standard multiplication between two ciphertexts
    // Sanity check: same context and public key
    assert (&context==&other.context && &pubKey==&other.pubKey);

    // Match the levels, mod-DOWN the arguments if needed
    long otherLvl = other.findBaseLevel();
    if (otherLvl > other.highWaterMark) {
      otherLvl = other.highWaterMark;
      std::cerr << "Ctxt::operator*=: dropping level due to high-water mark\n";
    }
    if (isCKKS()) {
      highWaterMark = lvl-1;
      if (lvl < otherLvl)
        lvl = otherLvl; // the larger of the two
    }
    else {
      if (lvl > otherLvl) lvl = otherLvl; // the smaller of the two
      highWaterMark = lvl-1;
    }

    // mod-DOWN *this, if needed (also removes special primes, if any)
    bringToLevel(lvl);

    // mod-DOWN other, if needed
    if (primeSet!=other.primeSet){ // use temporary copy to mod-DOWN other
      Ctxt tmpCtxt1 = other;
      tmpCtxt1.bringToLevel(lvl);
      tmpCtxt.tensorProduct(*this,tmpCtxt1); // compute the actual product
    }
    else 
      tmpCtxt.tensorProduct(*this, other);   // compute the actual product
  }
  *this = tmpCtxt; // copy the result into *this

  return *this;
}

// Higher-level multiply routines that include also modulus-switching
// and re-linearization

void Ctxt::multiplyBy(const Ctxt& other)
{
  FHE_TIMER_START;
  // Special case: if *this is empty then do nothing
  if (this->isEmpty()) return;

  *this *= other;  // perform the multiplication
  reLinearize();   // re-linearize
#ifdef DEBUG_PRINTOUT
      checkNoise(*this, *dbgKey, "reLinearize " + to_string(size_t(this)));
#endif
}

void Ctxt::multiplyBy2(const Ctxt& other1, const Ctxt& other2)
{
  FHE_TIMER_START;
  // Special case: if *this is empty then do nothing
  if (this->isEmpty()) return;

  long lvl = findBaseLevel();
  long lvl1 = other1.findBaseLevel();
  long lvl2 = other2.findBaseLevel();

  if (lvl<lvl1 && lvl<lvl2){ // if both others at higher levels than this,
    Ctxt tmp = other1;       // multiply others by each other, then by this
    if (&other1 == &other2) tmp *= tmp; // squaring rather than multiplication
    else                    tmp *= other2;

    *this *= tmp;
    reLinearize(); // re-linearize after all the multiplications
    return;
  }

  const Ctxt *first, *second;
  if (lvl<lvl2 || lvl1<lvl2) { // lvl1<=lvl<lvl2 or lvl1<=lvl,lvl2
                               // multiply by other2, then by other1
    first = &other2;
    second = &other1;
  }
  else { // multiply first by other1, then by other2
    first = &other1;
    second = &other2;
  }

  if (this == second) { // handle pointer collision
    Ctxt tmp = *second;
    *this *= *first;
    *this *= tmp;
    if (this == first) // cubing operation
      noiseVar *= 3;   // a correction factor due to dependency
    else
      noiseVar *= 2;   // a correction factor due to dependency
  } else {
    *this *= *first;
    *this *= *second;
  }
  reLinearize(); // re-linearize after all the multiplications
}

// Multiply-by-constant
void Ctxt::multByConstant(const ZZ& c)
{
  // Special case: if *this is empty then do nothing
  if (this->isEmpty()) return;
  FHE_TIMER_START;

  const ZZ* cPtr = &c;
  if (isCKKS()) {
    xdouble size = to_xdouble(c);
    noiseVar *= size*size * getContext().zMStar.get_cM();
  }
  else { // BGV
    long cc = rem(c, ptxtSpace); // reduce modulo plaintext space
    if (cc > ptxtSpace/2) cc -= ptxtSpace;
    else if (cc < -ptxtSpace/2) cc += ptxtSpace;

    double size = to_double(cc);
    noiseVar *= fsquare(size) * getContext().zMStar.get_cM();

    ZZ tmp = to_ZZ(cc);
    cPtr = &tmp;
  }

  // multiply all the parts by this constant
  for (size_t i=0; i<parts.size(); i++) parts[i] *= (*cPtr);
}

// Multiply-by-constant, it is assumed that the size of this
// constant fits in a double float
void Ctxt::multByConstant(const DoubleCRT& dcrt, double size)
{
  FHE_TIMER_START;
  if (isCKKS()) {
    multByConstantCKKS(dcrt, to_xdouble(size));
    return;
  }
  // Special case: if *this is empty then do nothing
  if (this->isEmpty()) return;

  // If the size is not given, we use the default value phi(m)*ptxtSpace^2/4
  if (size < 0.0) {
    size = context.zMStar.getPhiM() * fsquare(ptxtSpace/2.0);
  }

  // multiply all the parts by this constant
  for (size_t i=0; i<parts.size(); i++) 
    parts[i].Mul(dcrt,/*matchIndexSets=*/false);

  noiseVar *= size * context.zMStar.get_cM();
}

void Ctxt::multByConstant(const ZZX& poly, double size)
{
  FHE_TIMER_START;
  if (this->isEmpty()) return;
  DoubleCRT dcrt(poly,context,primeSet);
  multByConstant(dcrt,size);
}

void Ctxt::multByConstant(const zzX& poly, double size)
{
  FHE_TIMER_START;
  if (this->isEmpty()) return;
  DoubleCRT dcrt(poly,context,primeSet);
  multByConstant(dcrt,size);
}

void Ctxt::multByConstantCKKS(const DoubleCRT& dcrt, xdouble size, ZZ factor)
{
  // Special case: if *this is empty then do nothing
  if (this->isEmpty()) return;

  if (IsZero(factor))
    conv(factor, getContext().alMod.getCx().encodeScalingFactor());

  // If the size is not given, use size = phi(m)*factor^2
  xdouble xfactor = to_xdouble(factor);
  if (size < 0.0)
    size = context.zMStar.getPhiM() * xfactor * xfactor;

  noiseVar *= size * context.zMStar.get_cM();
  ratFactor *= xfactor;

  // multiply all the parts by this constant
  for (size_t i=0; i<parts.size(); i++) 
    parts[i].Mul(dcrt,/*matchIndexSets=*/false);
}

// Divide a cipehrtext by 2. It is assumed that the ciphertext
// encrypts an even polynomial and has plaintext space 2^r for r>1.
// As a side-effect, the plaintext space is halved from 2^r to 2^{r-1}
// If these assumptions are not met then the result will not be a
// valid ciphertext anymore.
void Ctxt::divideBy2()
{
  // Special case: if *this is empty then do nothing
  if (this->isEmpty()) return;
  assert (ptxtSpace % 2 == 0 && ptxtSpace>2);

  // multiply all the parts by (productOfPrimes+1)/2
  ZZ twoInverse; // set to (Q+1)/2
  getContext().productOfPrimes(twoInverse, getPrimeSet());
  twoInverse += 1;
  twoInverse /= 2;
  for (size_t i=0; i<parts.size(); i++)
    parts[i] *= twoInverse;

  noiseVar /= 4;  // noise is halved by this operation
  ptxtSpace /= 2; // and so is the plaintext space
  intFactor %= ptxtSpace; // adjust intFactor
}

// Divide a cipehrtext by p, for plaintext space p^r, r>1. It is assumed
// that the ciphertext encrypts a polynomial which is zero mod p. If this
// is not the case then the result will not be a valid ciphertext anymore.
// As a side-effect, the plaintext space is reduced from p^r to p^{r-1}.
void Ctxt::divideByP()
{
  // Special case: if *this is empty then do nothing
  if (this->isEmpty()) return;

  long p = getContext().zMStar.getP();
  assert (ptxtSpace % p == 0 && ptxtSpace>p);

  // multiply all the parts by p^{-1} mod Q (Q=productOfPrimes)
  ZZ pInverse, Q;
  getContext().productOfPrimes(Q, getPrimeSet());
  InvMod(pInverse, conv<ZZ>(p), Q);
  for (size_t i=0; i<parts.size(); i++)
    parts[i] *= pInverse;

  noiseVar  /= fsquare(p);  // noise is reduced by a p factor
  ptxtSpace /= p;           // and so is the plaintext space
  intFactor %= ptxtSpace; // adjust intFactor
}

void Ctxt::automorph(long k) // Apply automorphism F(X)->F(X^k) (gcd(k,m)=1)
{
  FHE_TIMER_START;
  // Special case: if *this is empty then do nothing
  if (this->isEmpty()) return;

  // Sanity check: verify that k \in Zm*
  assert (context.zMStar.inZmStar(k));
  long m = context.zMStar.getM();

  // Apply this automorphism to all the parts
  for (size_t i=0; i<parts.size(); i++) { 
    parts[i].automorph(k);
    if (!parts[i].skHandle.isOne()) {
      parts[i].skHandle.powerOfX = MulMod(parts[i].skHandle.powerOfX,k,m);
    }
  }
  // no change in noise variance
  FHE_TIMER_STOP;
}


// Apply F(X)->F(X^k) followed by re-liearization. The automorphism is possibly
// evaluated via a sequence of steps, to ensure that we can re-linearize the
// result of every step.
void Ctxt::smartAutomorph(long k) 
{
  FHE_TIMER_START;

  // A hack: record this automorphism rather than actually performing it
  if (isSetAutomorphVals()) { // defined in NumbTh.h
    recordAutomorphVal(k);
    return;
  }
  // Special case: if *this is empty then do nothing
  if (this->isEmpty()) return;

  // Sanity check: verify that k \in Zm*
  long m = context.zMStar.getM();
  k = mcMod(k, m);
  assert (context.zMStar.inZmStar(k));

  long keyID=getKeyID();
  if (!pubKey.isReachable(k,keyID)) {// must have key-switching matrices for it
    throw std::logic_error("no key-switching matrices for k="+std::to_string(k)
                           + ", keyID="+std::to_string(keyID));
  }

  if (!inCanonicalForm(keyID)) {     // Re-linearize the input, if needed
    reLinearize(keyID);
    assert (inCanonicalForm(keyID)); // ensure that re-linearization succeeded
  }

  while (k != 1) {
    const KeySwitch& matrix = pubKey.getNextKSWmatrix(k,keyID);
    long amt = matrix.fromKey.getPowerOfX();

    // A hack: record this automorphism rather than actually performing it
    if (isSetAutomorphVals2()) { // defined in NumbTh.h
      recordAutomorphVal2(amt);
      return;
    }
    //cerr << "********* automorph " << amt << "\n";
    automorph(amt);
    reLinearize(keyID);
    k = MulMod(k, InvMod(amt,m), m);
  }
  FHE_TIMER_STOP;
}



// applies the Frobenius automorphism p^j
void Ctxt::frobeniusAutomorph(long j) 
{
  FHE_TIMER_START;
  // Special case: if *this is empty then do nothing
  if (this->isEmpty()) return;

  long m = context.zMStar.getM();
  long p = context.zMStar.getP();
  long d = context.zMStar.getOrdP();

  j = mcMod(j, d);
  long val = PowerMod(p, j, m);
  smartAutomorph(val);
  FHE_TIMER_STOP;
}


/********************************************************************/
// Utility methods

const long Ctxt::getKeyID() const
{
  for (size_t i=0; i<parts.size(); i++)
    if (!parts[i].skHandle.isOne()) return parts[i].skHandle.getSecretKeyID();

  return 0; // no part pointing to anything, return the default key
}

// Estimates the added noise variance from mod-switching down
xdouble Ctxt::modSwitchAddedNoiseVar() const
{
  xdouble addedNoise = to_xdouble(0.0);

  // incorporate the secret keys' Hamming-weight
  for (size_t i=0; i<parts.size(); i++) {
    if (parts[i].skHandle.isOne()) {
      addedNoise += 1.0;
    }
    else {
      long keyId = parts[i].skHandle.getSecretKeyID();
      long d = parts[i].skHandle.getPowerOfS();
      xdouble h, t;
      h = pubKey.getSKeySize(keyId);

      // added noise is d! h^d
      t = h;
      for (long j = 2; j <= d; j++)
        t *= h * j;

      addedNoise += t;
    }
  }
  double roundingNoise = context.zMStar.getPhiM();
  if (getPtxtSpace()>1)
    roundingNoise *= fsquare(ptxtSpace/2.0);
    // WARNING: the line above is written to prevent overflow

  return addedNoise * roundingNoise;
}


// void Ctxt::reduce() const
// {
//   long n = parts.size();
//   for (long i = 0; i < n; i++) parts[i].reduce();
// }

void Ctxt::write(ostream& str) const
{
  writeEyeCatcher(str, BINIO_EYE_CTXT_BEGIN);
  
  /*  Writing out in binary:
    1.  long ptxtSpace
    2.  xdouble noiseVar
    3.  IndexSet primeSet;
    4.  vector<CtxtPart> parts;
  */  
  
  write_raw_int(str, ptxtSpace);
  write_raw_int(str, highWaterMark);
  write_raw_int(str, intFactor);
  write_raw_xdouble(str, ratFactor);
  write_raw_xdouble(str, noiseVar);
  primeSet.write(str);
  write_raw_vector(str, parts);    
 
  writeEyeCatcher(str, BINIO_EYE_CTXT_END);
}

void Ctxt::read(istream& str)
{
  assert(readEyeCatcher(str, BINIO_EYE_CTXT_BEGIN)==0);
  
  ptxtSpace = read_raw_int(str);
  highWaterMark = read_raw_int(str);
  intFactor = read_raw_int(str);
  ratFactor = read_raw_xdouble(str);
  noiseVar = read_raw_xdouble(str); 
  primeSet.read(str); 
  CtxtPart blankCtxtPart(context, IndexSet::emptySet());
  read_raw_vector(str, parts, blankCtxtPart);    

  assert(readEyeCatcher(str, BINIO_EYE_CTXT_END)==0);
}

void CtxtPart::write(ostream& str)
{ 
  this->DoubleCRT::write(str); // CtxtPart is a child.
  skHandle.write(str);
}


void CtxtPart::read(istream& str)
{
  this->DoubleCRT::read(str); // CtxtPart is a child.
  skHandle.read(str);
}


istream& operator>>(istream& str, SKHandle& handle)
{
  seekPastChar(str,'['); // defined in NumbTh.cpp
  str >> handle.powerOfS;
  str >> handle.powerOfX;
  str >> handle.secretKeyID;
  seekPastChar(str,']');
  return str;
}

ostream& operator<<(ostream& str, const CtxtPart& p)
{
  return str << "[" << ((const DoubleCRT&)p) << endl 
	     << p.skHandle << "]"; 
}

istream& operator>>(istream& str, CtxtPart& p)
{
  seekPastChar(str,'['); // defined in NumbTh.cpp
  str >> (DoubleCRT&) p;
  str >> p.skHandle;
  seekPastChar(str,']');
  return str;
}

ostream& operator<<(ostream& str, const Ctxt& ctxt)
{
  str << "["<<ctxt.ptxtSpace<<" "<<ctxt.noiseVar<<" "<<ctxt.primeSet
      << ctxt.highWaterMark << " "
      << ctxt.intFactor << " " << ctxt.ratFactor << " "
      << ctxt.parts.size() << endl;
  for (size_t i=0; i<ctxt.parts.size(); i++)
    str << ctxt.parts[i] << endl;
  return str << "]";
}

istream& operator>>(istream& str, Ctxt& ctxt)
{
  seekPastChar(str,'['); // defined in NumbTh.cpp
  str >> ctxt.ptxtSpace >> ctxt.noiseVar >> ctxt.primeSet
      >> ctxt.highWaterMark >> ctxt.intFactor >> ctxt.ratFactor;
  long nParts;
  str >> nParts;
  ctxt.parts.resize(nParts, CtxtPart(ctxt.context,IndexSet::emptySet()));
  for (long i=0; i<nParts; i++) {
    str >> ctxt.parts[i];
    assert (ctxt.parts[i].getIndexSet()==ctxt.primeSet); // sanity-check
  }
  seekPastChar(str,']');
  return str;
}


void CheckCtxt(const Ctxt& c, const char* label)
{
  cerr << "  "<<label << ", level=" << c.findBaseLevel() << ", log(noise/modulus)~" << c.log_of_ratio() << ", p^r="<<c.getPtxtSpace()<<endl;
}

// The recursive incremental-product function that does the actual work
static void recursiveIncrementalProduct(Ctxt array[], long n)
{
  if (n <= 1) return; // nothing to do

  // split the array in two, first part is the highest power of two smaller
  // than n and second part is the rest

  long ell = NTL::NumBits(n-1); // 2^{l-1} <= n-1
  long n1 = 1UL << (ell-1);     // n/2 <= n1 = 2^l < n

  // Call the recursive procedure separately on the first and second parts
  recursiveIncrementalProduct(array, n1);
  recursiveIncrementalProduct(&array[n1], n-n1);

  // Multiply the last product in the 1st part into every product in the 2nd
  if (n-n1 > 1) {
    NTL_EXEC_RANGE(n-n1, first, last)
    for (long i=n1+first; i<n1+last; i++)
      array[i].multiplyBy(array[n1-1]);
    NTL_EXEC_RANGE_END
  }
  else
    for (long i=n1; i<n; i++) array[i].multiplyBy(array[n1-1]);
}

// For i=n-1...0, set v[i]=prod_{j<=i} v[j]
// This implementation uses depth log n and (nlog n)/2 products
void incrementalProduct(vector<Ctxt>& v)
{
  long n = v.size();  // how many ciphertexts do we have
  if (n > 0) recursiveIncrementalProduct(&v[0], n); // do the actual work
}


static void recursiveTotalProduct(Ctxt& out, const Ctxt array[], long n)
{
  if (n <= 3) {
    out = array[0];
    if (n == 2)      out.multiplyBy(array[1]);
    else if (n == 3) out.multiplyBy2(array[1],array[2]);
    return;
  }

  // split the array in two

  long ell = NTL::NumBits(n-1); // 2^{l-1} <= n-1
  long n1 = 1UL << (ell-1);     // n/2 <= n1 = 2^l < n

  // Call the recursive procedure separately on the first and second parts
  Ctxt out2(ZeroCtxtLike, out);
  recursiveTotalProduct(out, array, n1);
  recursiveTotalProduct(out2, &array[n1], n-n1);

  // Multiply the beginning of the two halves
  out.multiplyBy(out2);
}

// set out=prod_{i=0}^{n-1} v[j], takes depth log n and n-1 products
// out could point to v[0], but having it pointing to any other v[i]
// will make the result unpredictable.
void totalProduct(Ctxt& out, const vector<Ctxt>& v)
{
  long n = v.size();  // how many ciphertexts do we have
  if (n > 0) recursiveTotalProduct(out, &v[0], n); // do the actual work
}


// Compute the inner product of two vectors of ciphertexts, this routine uses
// the lower-level *= operator and does only one re-linearization at the end.
void innerProduct(Ctxt& result, const vector<Ctxt>& v1, const vector<Ctxt>& v2)
{
  long n = min(v1.size(), v2.size());
  if (n<=0) {
    result.clear();
    return;
  }
  result = v1[0]; result *= v2[0];
  for (long i=1; i<n; i++) {
    Ctxt tmp = v1[i];
    tmp *= v2[i];
    result += tmp;
  }
  result.reLinearize();
}

// Compute the inner product of a ciphertext vector and a constant vector
void innerProduct(Ctxt& result,
		  const vector<Ctxt>& v1, const vector<DoubleCRT>& v2)
{
  long n = min(v1.size(), v2.size());
  if (n<=0) {
    result.clear();
    return;
  }
  result = v1[0]; result.multByConstant(v2[0]);
  for (long i=1; i<n; i++) {
    Ctxt tmp = v1[i];
    tmp.multByConstant(v2[i]);
    result += tmp;
  }
}

void innerProduct(Ctxt& result,
		  const vector<Ctxt>& v1, const vector<ZZX>& v2)
{
  long n = min(v1.size(), v2.size());
  if (n<=0) {
    result.clear();
    return;
  }
  result = v1[0]; result.multByConstant(v2[0]);
  for (long i=1; i<n; i++) {
    Ctxt tmp = v1[i];
    tmp.multByConstant(v2[i]);
    result += tmp;
  }
}



// Special-purpose modulus-switching for bootstrapping.
// Mod-switch to an externally-supplied modulus. The modulus need not be in
// the moduli-chain in the context, and does not even need to be a prime.
// The ciphertext *this is not affected, instead the result is returned in
// the zzParts vector, as a vector of ZZX'es. Returns an extimate for the
// noise variance after mod-switching.
#include "powerful.h"
double Ctxt::rawModSwitch(vector<ZZX>& zzParts, long toModulus) const
{
  // Ensure that new modulus is co-prime with plaintetx space
  const long p2r = getPtxtSpace();
  assert(toModulus>1 && p2r>1 && GCD(toModulus,p2r)==1);

  // Compute the ratio between the current modulus and the new one.
  // NOTE: toModulus is a long int, so a double for the logarithms and
  //       xdouble for the ratio itself is sufficient
  xdouble ratio = xexp(log((double)toModulus)
		       - context.logOfProduct(getPrimeSet()));

  // Compute also the ratio modulo ptxtSpace
  const ZZ fromModulus = context.productOfPrimes(getPrimeSet());
  long ratioModP = MulMod(toModulus % p2r, 
			  InvMod(rem(fromModulus,p2r),p2r), p2r);

  mulmod_precon_t precon = PrepMulModPrecon(ratioModP, p2r);

  // cerr << "## converting from mod-"<<context.productOfPrimes(getPrimeSet())
  //      << " to mod-"<<toModulus<<" (ratio="<<ratio
  //      << "), ptxtSpace="<<p2r<<endl;

  // Scale and round all the integers in all the parts
  zzParts.resize(parts.size());
  const PowerfulDCRT& p2d_conv = *context.rcData.p2dConv;
  for (size_t i=0; i<parts.size(); i++) {

    Vec<ZZ> powerful;
    p2d_conv.dcrtToPowerful(powerful, parts[i]); // conver to powerful rep

    for (long j=0; j<powerful.length(); j++) {
      const ZZ& coef = powerful[j];
      long c_mod_p = MulModPrecon(rem(coef,p2r), ratioModP, p2r, precon);
      xdouble xcoef = ratio*conv<xdouble>(coef); // the scaled coefficient

      // round xcoef to an integer which is equal to c_mod_p modulo ptxtSpace
      long rounded = conv<long>(floor(xcoef));
      long r_mod_p = rounded % p2r;
      if (r_mod_p < 0) r_mod_p += p2r; // r_mod_p in [0,p-1]

      if (r_mod_p != c_mod_p) {
        long delta = SubMod(c_mod_p, r_mod_p, p2r);
	// either add delta or subtract toModulus-delta
	rounded += delta;
	if (delta > toModulus-delta) rounded -= p2r;
      }
      // SetCoeff(zzParts[i],j,rounded);
      conv(powerful[j], rounded);  // store back in the powerful vector
    }
    //  if (deg(zzParts[i])<20) cerr << "]\n   scaled poly="<<zzParts[i]<<endl;
    p2d_conv.powerfulToZZX(zzParts[i],powerful); // conver to ZZX
  }

  // Return an estimate for the noise
  return conv<double>(noiseVar*ratio*ratio + modSwitchAddedNoiseVar());
}<|MERGE_RESOLUTION|>--- conflicted
+++ resolved
@@ -1114,7 +1114,6 @@
   }
   if (this == &other) {  // a squaring operation
     modDownToLevel(lvl); // mod-down if needed
-<<<<<<< HEAD
 #ifdef DEBUG_PRINTOUT
       checkNoise(*this, *dbgKey, "modDown " + to_string(size_t(this)));
 #endif
@@ -1123,10 +1122,6 @@
 #ifdef DEBUG_PRINTOUT
       checkNoise(tmpCtxt, *dbgKey, "tensorProduct " + to_string(size_t(this)));
 #endif
-=======
-    tmpCtxt.tensorProduct(*this, other); // compute the actual product
-    tmpCtxt.noiseVar *= 2; // a correction factor due to dependency
->>>>>>> e2112744
   }
   else {                // standard multiplication between two ciphertexts
     // Sanity check: same context and public key
