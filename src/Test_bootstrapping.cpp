--- conflicted
+++ resolved
@@ -37,11 +37,7 @@
 #define FLAG_PRINT_ZZX  1
 #define FLAG_PRINT_POLY 2
 #define FLAG_PRINT_VEC  4
-<<<<<<< HEAD
-long printFlag = FLAG_PRINT_VEC;
-=======
 extern long printFlag;
->>>>>>> 3b6f7d68
 
 extern void decryptAndPrint(ostream& s, const Ctxt& ctxt, const FHESecKey& sk,
 			    const EncryptedArray& ea, long flags=0);
@@ -282,8 +278,6 @@
   amap.arg("noPrint", noPrint, "suppress printouts");
   amap.arg("useCache", useCache, "0: no cache, 1:zzX, 2:DCRT");
 
-  amap.arg("noPrint", noPrint, "suppress printouts");
-
   amap.parse(argc, argv);
 
   if (seed) 
