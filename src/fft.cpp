/* Copyright (C) 2012-2017 IBM Corp.
 * This program is Licensed under the Apache License, Version 2.0
 * (the "License"); you may not use this file except in compliance
 * with the License. You may obtain a copy of the License at
 *   http://www.apache.org/licenses/LICENSE-2.0
 * Unless required by applicable law or agreed to in writing, software
 * distributed under the License is distributed on an "AS IS" BASIS,
 * WITHOUT WARRANTIES OR CONDITIONS OF ANY KIND, either express or implied.
 * See the License for the specific language governing permissions and
 * limitations under the License. See accompanying LICENSE file.
 */
/**
 * @file fft.cpp - computing the canonical embedding and related norms
 **/
#include <complex>
#include <cmath>
#include <numeric> // std::accumulate
#include <algorithm>
#include <NTL/BasicThreadPool.h>
#include "NumbTh.h"
#include "timing.h"
#include "norms.h"
#include "PAlgebra.h"
NTL_CLIENT


<<<<<<< HEAD
=======
#ifdef FFT_ARMA
#include <armadillo>
void convert(zzX& to, const arma::vec& from)
{
  to.SetLength(from.size());
  NTL_EXEC_RANGE(to.length(), first, last)
  for (long i=first; i<last; i++)
    to[i] = std::round(from[i]);
  NTL_EXEC_RANGE_END
}

void convert(arma::vec& to, const zzX& from)
{
  to.resize(from.length());
  NTL_EXEC_RANGE(from.length(), first, last)
  for (long i=first; i<last; i++)
    to[i] = from[i];
  NTL_EXEC_RANGE_END
}
>>>>>>> ca9a2617

static void
basicCanonicalEmbedding(std::vector<cx_double>& v, 
                        const std::vector<double>& in, 
                        const PAlgebra& palg)
{
  long m = palg.getM();
  long phimBy2 = divc(palg.getPhiM(),2);

  vector<cx_double> buf(m);
  for (long i: range(in.size())) buf[i] = in[i];
  for (long i: range(in.size(), m)) buf[i] = 0;
  palg.getFFTInfo().apply(&buf[0]);

  v.resize(phimBy2); // the first half of Zm*

  // FIXME: need to document these two different strategies
  if (palg.getNSlots()==phimBy2) // order roots by the palg order
    for (long i=0; i<phimBy2; i++)
      v[phimBy2-i-1] = buf[palg.ith_rep(i)];
  else                           // order roots sequentially
    for (long i=1, idx=0; i<=m/2; i++)
      if (palg.inZmStar(i)) v[idx++] = buf[i];
}



// Computing the canonical embedding. This function returns in v only
// the first half of the entries, the others are v[phi(m)-i]=conj(v[i])
void canonicalEmbedding(std::vector<cx_double>& v,
                        const zzX& f, const PAlgebra& palg)
{
  FHE_TIMER_START;

  vector<double> x;
  convert(x, f);

  basicCanonicalEmbedding(v, x, palg);
}
   


void canonicalEmbedding(std::vector<cx_double>& v,
                        const ZZX& f, const PAlgebra& palg)
{
  FHE_TIMER_START;

  vector<double> x;
  convert(x, f.rep);

  basicCanonicalEmbedding(v, x, palg);
}

void canonicalEmbedding(std::vector<cx_double>& v,
                        const std::vector<double>& f, const PAlgebra& palg)
{
  FHE_TIMER_START;

  basicCanonicalEmbedding(v, f, palg);
}

// Roughly the inverse of canonicalEmbedding, except for scaling and
// rounding issues. Calling embedInSlots(f,v,palg,1.0,strictInverse=true)
// after setting canonicalEmbedding(v, f, palg), is sure to recover the
// same f, but embedInSlots(f,v,palg,1.0,strictInverse=false) may return
// a different "nearby" f.
void embedInSlots(zzX& f, const std::vector<cx_double>& v,
                  const PAlgebra& palg, double scaling, bool strictInverse)
{
  FHE_TIMER_START;
  long m = palg.getM();
  long phimBy2 = divc(palg.getPhiM(),2);
  vector<cx_double> avv(m);
  for (auto& x: avv) x = 0.0;

  if (palg.getNSlots()==phimBy2) // roots ordered by the palg order
    for (long i=0; i<palg.getNSlots(); i++) {
      long j = palg.ith_rep(i);
      long ii = palg.getNSlots()-i-1;
      if (ii < lsize(v)) {
        avv[j] = scaling*v[ii];
        avv[m-j] = std::conj(avv[j]);
      }
    }
  else                           // roots ordered sequentially
    for (long i=1, idx=0; i<=m/2 && idx<lsize(v); i++) {
      if (palg.inZmStar(i)) {
        avv[i] = scaling*v[idx++];
        avv[m-i] = std::conj(avv[i]);
      }
    }

<<<<<<< HEAD
=======
  // If v was obtained by canonicalEmbedding(v,f,palg,1.0) then we have
  // the guarantee that m*av is an integral polynomial, and moreover
  // m*av mod Phi_m(x) is in m*Z[X].
  if (strictInverse) av *= m; // scale up by m
  convert(f, av);    // round to an integer polynomial
  reduceModPhimX(f, palg);
  if (strictInverse) f /= m;  // scale down by m
  normalize(f);
}
#else
#ifdef FFT_NATIVE
// An extremely lame implementation of the canonical embedding
>>>>>>> ca9a2617


  // Compute the inverse FFT and extract the real part.

  // NOTES:
  // For a polynomial f with complex coeffs, and w a root of unity,
  // we have f(conj(w)) = conj(conj(f)(w)).  So we can compute
  // an inverse FFT of f as conj(FFT(conj(f)))/m.  Since we only
  // extract the real part, we can skip the outer conj.


  for (long i: range(m)) avv[i] = conj(avv[i]);
  palg.getFFTInfo().apply(&avv[0]);
  vector<double> av(m);

  // if strictInverse we need to scale up by m, so we just skip
  // the division by m step required by the inverse fft
  if (!strictInverse) {
    double m_inv = 1/double(m);
    for (long i: range(m)) av[i] = avv[i].real() * m_inv;
  }

  // If v was obtained by canonicalEmbedding(v,f,palg,1.0) then we have
  // the guarantee that m*av is an integral polynomial, and moreover
  // m*av mod Phi_m(x) is in m*Z[X].

  // round to an integer polynomial
  f.SetLength(m);
  for (long i: range(m)) f[i] = std::round(av[i]);

  reduceModPhimX(f, palg);

  if (strictInverse) f /= m;  // scale down by m
  normalize(f);
}

<|MERGE_RESOLUTION|>--- conflicted
+++ resolved
@@ -23,29 +23,6 @@
 #include "PAlgebra.h"
 NTL_CLIENT
 
-
-<<<<<<< HEAD
-=======
-#ifdef FFT_ARMA
-#include <armadillo>
-void convert(zzX& to, const arma::vec& from)
-{
-  to.SetLength(from.size());
-  NTL_EXEC_RANGE(to.length(), first, last)
-  for (long i=first; i<last; i++)
-    to[i] = std::round(from[i]);
-  NTL_EXEC_RANGE_END
-}
-
-void convert(arma::vec& to, const zzX& from)
-{
-  to.resize(from.length());
-  NTL_EXEC_RANGE(from.length(), first, last)
-  for (long i=first; i<last; i++)
-    to[i] = from[i];
-  NTL_EXEC_RANGE_END
-}
->>>>>>> ca9a2617
 
 static void
 basicCanonicalEmbedding(std::vector<cx_double>& v, 
@@ -138,22 +115,6 @@
       }
     }
 
-<<<<<<< HEAD
-=======
-  // If v was obtained by canonicalEmbedding(v,f,palg,1.0) then we have
-  // the guarantee that m*av is an integral polynomial, and moreover
-  // m*av mod Phi_m(x) is in m*Z[X].
-  if (strictInverse) av *= m; // scale up by m
-  convert(f, av);    // round to an integer polynomial
-  reduceModPhimX(f, palg);
-  if (strictInverse) f /= m;  // scale down by m
-  normalize(f);
-}
-#else
-#ifdef FFT_NATIVE
-// An extremely lame implementation of the canonical embedding
->>>>>>> ca9a2617
-
 
   // Compute the inverse FFT and extract the real part.
 
